--- conflicted
+++ resolved
@@ -2,33 +2,22 @@
 
 # pylint: disable=too-many-arguments,bare-except,broad-exception-raised,broad-exception-caught,too-many-public-methods
 import base64
-<<<<<<< HEAD
 import json
 
 # import glob
 import os
 import sys
-from pprint import pprint
 from datetime import datetime
 from collections.abc import MutableMapping
-from typing import List, Dict, Union, cast
+from typing import List, Dict, Union, Optional, Any, cast
 from pathlib import Path
 
 import requests
 import sqlglot  # type: ignore
-=======
-from datetime import datetime
-from collections.abc import MutableMapping
-from typing import List, Dict, Union, Optional, Any
-import sqlglot
-import json
-import pandas
->>>>>>> efb13683
 
 try:
     import pandas
 
-<<<<<<< HEAD
     HAVE_MODULE_PANDAS = True
 except ImportError:
     print(
@@ -39,9 +28,6 @@
 
 def flatten(dictionary, parent_key="", separator="."):
     """Flatten dictionary"""
-=======
-def flatten(dictionary, parent_key="", separator="."):
->>>>>>> efb13683
     items = []
     for key, value in dictionary.items():
         new_key = parent_key + separator + key if parent_key else key
@@ -53,7 +39,6 @@
 
 
 class OpenObserve:
-<<<<<<< HEAD
     """
     OpenObserve class based on OpenObserve REST API
     https://openobserve.ai/docs/api/
@@ -62,30 +47,13 @@
 
     def __init__(
         self,
-        user,
-        password,
-        *,
-        organisation="default",
-        host="http://localhost:5080",
-        verify=True,
-        timeout=10,
-    ) -> None:
-        bas64encoded_creds = base64.b64encode(
-            bytes(user + ":" + password, "utf-8")
-        ).decode("utf-8")
-        self.openobserve_url = host + "/api/" + organisation + "/" + "[STREAM]"
-        self.openobserve_host = host
-        self.headers = {
-            "Content-Type": "application/json",
-            "Authorization": "Basic " + bas64encoded_creds,
-=======
-    def __init__(
-        self,
         user: str,
         password: str,
+        *,
         organisation: str = "default",
         host: str = "http://localhost:5080",
         verify: bool = True,
+        timeout: int = 10,
     ) -> None:
         bas64encoded_creds = base64.b64encode(
             f"{user}:{password}".encode("utf-8")
@@ -95,10 +63,27 @@
         self.headers = {
             "Content-Type": "application/json",
             "Authorization": f"Basic {bas64encoded_creds}",
->>>>>>> efb13683
         }
         self.verify = verify
         self.timeout = timeout
+
+    def _debug(self, msg: Any, verbosity: int, level: int = 1) -> None:
+        """Print debug messages if verbosity level is sufficient"""
+        if verbosity >= level:
+            # pylint: disable=import-outside-toplevel
+            from pprint import pprint
+
+            pprint(msg)
+
+    def _handle_response(
+        self, res: requests.Response, action: str = "request"
+    ) -> List[Dict]:
+        """Handle API response and return JSON if successful"""
+        if res.status_code != requests.codes.ok:
+            raise Exception(
+                f"Openobserve {action} returned {res.status_code}. Text: {res.text}"
+            )
+        return res.json()
 
     # pylint: disable=invalid-name
     def __timestampConvert(self, timestamp: datetime, verbosity: int = 0) -> int:
@@ -112,14 +97,14 @@
                 f"Exception from __timestampConvert for timestamp {timestamp}: {exc}"
             )
 
-<<<<<<< HEAD
     # pylint: disable=invalid-name
     def __unixTimestampConvert(self, timestamp: int) -> datetime:
+        """Convert OpenObserve timestamp to Python datetime"""
         try:
-            timestamp_out = datetime.fromtimestamp(timestamp / 1000000)
+            return datetime.fromtimestamp(timestamp / 1000000)
         except:
-            print("could not convert timestamp: " + str(timestamp))
-        return timestamp_out
+            print(f"could not convert timestamp: {timestamp}")
+            return datetime.fromtimestamp(0)
 
     def __intts2datetime(
         self, flatdict: dict, timestamp_columns: Union[List[str], None]
@@ -132,40 +117,6 @@
             for key, val in flatdict.items():
                 if key in timestamp_columns:
                     flatdict[key] = self.__unixTimestampConvert(val)
-=======
-    def _debug(self, msg: Any, verbosity: int, level: int = 1) -> None:
-        """Print debug messages if verbosity level is sufficient"""
-        if verbosity >= level:
-            from pprint import pprint
-
-            pprint(msg)
-
-    def _handle_response(self, res: requests.Response, action: str = "request") -> dict:
-        """Handle API response and return JSON if successful"""
-        if res.status_code != requests.codes.ok:
-            raise Exception(
-                f"Openobserve {action} returned {res.status_code}. Text: {res.text}"
-            )
-        return res.json()
-
-    def __timestampConvert(self, timestamp: datetime) -> int:
-        """Convert Python datetime to OpenObserve timestamp (microseconds)"""
-        return int(timestamp.timestamp() * 1000000)
-
-    def __unixTimestampConvert(self, timestamp: int) -> datetime:
-        """Convert OpenObserve timestamp to Python datetime"""
-        try:
-            return datetime.fromtimestamp(timestamp / 1000000)
-        except:
-            print(f"could not convert timestamp: {timestamp}")
-            return datetime.fromtimestamp(0)
-
-    def __intts2datetime(self, flatdict: dict) -> dict:
-        """Convert timestamp fields in dict to datetime objects"""
-        for key, val in flatdict.items():
-            if "time" in key:
-                flatdict[key] = self.__unixTimestampConvert(val)
->>>>>>> efb13683
         return flatdict
 
     # pylint: disable=invalid-name
@@ -176,54 +127,30 @@
                 flatdict[key] = self.__timestampConvert(val)
         return flatdict
 
-<<<<<<< HEAD
-    # pylint: disable=(missing-function-docstring
-    def index(self, index: str, document: dict):
+    def index(self, index: str, document: dict) -> List[dict]:
+        """Index a document in OpenObserve"""
         assert isinstance(document, dict), "document must be a dict"
-        # expects a flattened json
-        document = flatten(document)
-        document = self.__datetime2Str(document)
+        document = self.__datetime2Str(flatten(document))
 
         res = requests.post(
-            self.openobserve_url.replace("[STREAM]", index) + "/_json",
+            f"{self.openobserve_url.replace('[STREAM]', index)}/_json",
             headers=self.headers,
             json=[document],
             verify=self.verify,
             timeout=self.timeout,
         )
-        if res.status_code != 200:
-            raise Exception(f"Openobserve returned {res.status_code}. Text: {res.text}")
-        res_json = res.json()
-        if res_json["status"][0]["failed"] > 0:
-            raise Exception(
-                f"Openobserve index failed. {res_json['status'][0]['error']}. document: {document}"
-            )
-        return res_json
-=======
-    def index(self, index: str, document: dict) -> dict:
-        """Index a document in OpenObserve"""
-        assert isinstance(document, dict), "document must be a dict"
-        document = self.__datetime2Str(flatten(document))
-
-        res = requests.post(
-            f"{self.openobserve_url.replace('[STREAM]', index)}/_json",
-            headers=self.headers,
-            json=[document],
-            verify=self.verify,
-        )
         response_json = self._handle_response(res, "index")
 
         if response_json["status"][0]["failed"] > 0:
             raise Exception(
-                f"Openobserve index failed. {response_json['status'][0]['error']}. document: {document}"
+                "Openobserve index failed. "
+                f"{response_json['status'][0]['error']}. document: {document}"
             )
         return response_json
->>>>>>> efb13683
 
     def search(
         self,
         sql: str,
-<<<<<<< HEAD
         *,
         start_time: Union[datetime, int] = 0,
         end_time: Union[datetime, int] = 0,
@@ -231,39 +158,21 @@
         timeout: int = 300,
         timestamp_conversion_auto: bool = False,
         timestamp_columns: Union[List[str], None] = None,
-    ) -> List[Dict]:
-        """
-        OpenObserve search function
-        https://openobserve.ai/docs/api/search/search/
-        """
-        if isinstance(start_time, datetime):
-            # convert to unixtime
-            start_time = self.__timestampConvert(start_time, verbosity=verbosity)
-        elif not isinstance(start_time, int):
-            pprint("Error! start_time neither datetime, nor int")
-            raise Exception("Search invalid start_time input")
-        if isinstance(end_time, datetime):
-            # convert to unixtime
-            end_time = self.__timestampConvert(end_time, verbosity=verbosity)
-        elif not isinstance(start_time, int):
-            pprint("Error! end_time neither datetime, nor int")
-            raise Exception("Search invalid end_time input")
-
-        if verbosity > 1:
-            pprint(f"Query Time start {start_time} end {end_time}")
-=======
-        start_time: Union[datetime, int] = 0,
-        end_time: Union[datetime, int] = 0,
-        verbosity: int = 0,
-        outformat: str = "json",
     ) -> List[Dict]:
         """Execute a search query using SQL"""
         # Convert datetime objects to timestamps if needed
         if isinstance(start_time, datetime):
             start_time = self.__timestampConvert(start_time)
+        elif not isinstance(start_time, int):
+            raise Exception(
+                "Search invalid start_time input, neither datetime, nor int"
+            )
         if isinstance(end_time, datetime):
             end_time = self.__timestampConvert(end_time)
->>>>>>> efb13683
+        elif not isinstance(end_time, int):
+            raise Exception("Search invalid end_time input, neither datetime, nor int")
+
+        self._debug(f"Query Time start {start_time} end {end_time}", verbosity, 1)
 
         # Verify SQL syntax
         try:
@@ -272,27 +181,66 @@
             raise e
 
         query = {"query": {"sql": sql, "start_time": start_time, "end_time": end_time}}
-<<<<<<< HEAD
-        if verbosity > 0:
-            pprint(query)
+        self._debug(query, verbosity)
+
         res = requests.post(
-            self.openobserve_url.replace("/[STREAM]", "") + "/_search",
+            f"{self.openobserve_url.replace('/[STREAM]', '')}/_search",
             json=query,
             headers=self.headers,
             verify=self.verify,
             timeout=timeout,
         )
-        if res.status_code != 200:
-            raise Exception(
-                f"Openobserve returned {res.status_code}. Text: {res.text}. url: {res.url}"
-            )
-        res_hits = res.json()["hits"]
-        if verbosity > 3:
-            pprint(res_hits)
+
+        response_json = self._handle_response(res, "search")
+        res_hits = response_json["hits"]
+        self._debug(res_hits, verbosity, 3)
+
         if timestamp_conversion_auto or timestamp_columns is not None:
             # timestamp back convert
             res_hits = [self.__intts2datetime(x, timestamp_columns) for x in res_hits]
         return res_hits
+
+    def _execute_api_request(
+        self,
+        endpoint: str,
+        *,
+        verbosity: int = 0,
+        method: str = "GET",
+        params: Optional[dict] = None,
+        json_data: Optional[dict] = None,
+    ) -> List[Dict]:
+        """Execute API request with proper error handling and debugging"""
+        url = self.openobserve_url.replace("[STREAM]", endpoint)
+        self._debug(url, verbosity)
+
+        if method == "GET":
+            res = requests.get(
+                url,
+                headers=self.headers,
+                params=params,
+                verify=self.verify,
+                timeout=self.timeout,
+            )
+        elif method == "POST":
+            res = requests.post(
+                url,
+                headers=self.headers,
+                json=json_data,
+                verify=self.verify,
+                timeout=self.timeout,
+            )
+        elif method == "PUT":
+            res = requests.put(
+                url,
+                headers=self.headers,
+                json=json_data,
+                verify=self.verify,
+                timeout=self.timeout,
+            )
+        else:
+            raise ValueError(f"Unsupported method: {method}")
+
+        return self._handle_response(res, f"{method}_{endpoint.split('/')[0]}")
 
     def search2df(
         self,
@@ -358,33 +306,27 @@
         if object_type == "users":
             key = "data"
             key2 = "email"
-        if verbosity > 3:
-            pprint(json_data)
+        self._debug(json_data, verbosity, 3)
         if flat is True:
             dst_path = f"{file_path}{object_type}-"
         else:
             dst_path = f"{file_path}{object_type}/"
             Path(dst_path).mkdir(parents=True, exist_ok=True)
         if object_type in ("alerts/destinations", "alerts/templates"):
-            if verbosity > 2:
-                pprint("json_list set to alerts type")
+            self._debug("json_list set to alerts type", verbosity, 2)
             json_list = cast(List[Dict], json_data)
         else:
             try:
                 json_list = cast(List[Dict], json_data[key])  # type: ignore[call-overload]
-                if verbosity > 2:
-                    pprint(f"json_list set to key {key}")
-                    pprint(json_list)
+                self._debug(f"json_list set to key {key}: {json_list}", verbosity, 2)
             except:
                 json_list = cast(List[Dict], [json_data])
-                if verbosity > 2:
-                    pprint("json_list set to array")
-                    pprint(json_list)
+                self._debug(f"json_list set to array: {json_list}", verbosity, 2)
         for json_object in json_list:
-            if verbosity > 0:
-                pprint(f"Export json {object_type} {json_object[key2]}...")
-            if verbosity > 2:
-                pprint(json_object)
+            self._debug(
+                f"Export json {object_type} {json_object[key2]}...", verbosity, 0
+            )
+            self._debug(f"json {json_object}", verbosity, 2)
             try:
                 with open(
                     f"{dst_path}{json_object[key2]}.json",
@@ -393,399 +335,47 @@
                 ) as f:
                     json.dump(json_object, f, ensure_ascii=False, indent=4)
             except Exception as err:
-                pprint(f"Exception on json {object_type} {json_object[key2]}: {err}.")
+                self._debug(
+                    f"Exception on json {object_type} {json_object[key2]}: {err}.",
+                    verbosity,
+                    0,
+                )
         return True
 
-    # pylint: disable=too-many-locals,too-many-statements
-    def config_export(
-        self,
-        file_path: str,
-        verbosity: int = 0,
-        *,
-        outformat: str = "json",
-        split: bool = False,
-        flat: bool = False,
-    ):
-        """
-        Export OpenObserve configuration to json/csv/xlsx
-        """
-        if outformat == "json":
-            # default json
-            functions1 = self.list_objects("functions", verbosity=verbosity)
-            pipelines1 = self.list_objects("pipelines", verbosity=verbosity)
-            alerts1 = self.list_objects("alerts", verbosity=verbosity)
-            alerts_destinations1 = self.list_objects(
-                "alerts/destinations", verbosity=verbosity
-            )
-            alerts_templates1 = self.list_objects(
-                "alerts/templates", verbosity=verbosity
-            )
-            dashboards1 = self.list_objects("dashboards", verbosity=verbosity)
-            streams1 = self.list_objects("streams", verbosity=verbosity)
-            users1 = self.list_objects("users", verbosity=verbosity)
-
-            if split is True and flat is False:
-                # split json
-                self.export_objects_split(
-                    "functions", functions1, file_path, verbosity=verbosity
-                )
-                self.export_objects_split(
-                    "pipelines", pipelines1, file_path, verbosity=verbosity
-                )
-                self.export_objects_split(
-                    "alerts", alerts1, file_path, verbosity=verbosity
-                )
-                self.export_objects_split(
-                    "alerts/destinations",
-                    alerts_destinations1,
-                    file_path,
-                    verbosity=verbosity,
-                )
-                self.export_objects_split(
-                    "alerts/templates",
-                    alerts_templates1,
-                    file_path,
-                    verbosity=verbosity,
-                )
-                self.export_objects_split(
-                    "dashboards", dashboards1, file_path, verbosity=verbosity
-                )
-                self.export_objects_split(
-                    "streams", streams1, file_path, verbosity=verbosity
-                )
-                self.export_objects_split(
-                    "users", users1, file_path, verbosity=verbosity
-                )
-            elif split is True and flat is True:
-                print("FIXME! Not implemented")
-                sys.exit(1)
-            else:
-                # default json
-                with open(f"{file_path}functions.json", "w", encoding="utf-8") as f:
-                    json.dump(functions1, f, ensure_ascii=False, indent=4)
-                with open(f"{file_path}pipelines.json", "w", encoding="utf-8") as f:
-                    json.dump(pipelines1, f, ensure_ascii=False, indent=4)
-                with open(f"{file_path}alerts.json", "w", encoding="utf-8") as f:
-                    json.dump(alerts1, f, ensure_ascii=False, indent=4)
-                with open(
-                    f"{file_path}alerts-destinations.json", "w", encoding="utf-8"
-                ) as f:
-                    json.dump(alerts_destinations1, f, ensure_ascii=False, indent=4)
-                with open(
-                    f"{file_path}alerts-templates.json", "w", encoding="utf-8"
-                ) as f:
-                    json.dump(alerts_templates1, f, ensure_ascii=False, indent=4)
-                with open(f"{file_path}dashboards.json", "w", encoding="utf-8") as f:
-                    json.dump(dashboards1, f, ensure_ascii=False, indent=4)
-                with open(f"{file_path}streams.json", "w", encoding="utf-8") as f:
-                    json.dump(streams1, f, ensure_ascii=False, indent=4)
-                with open(f"{file_path}users.json", "w", encoding="utf-8") as f:
-                    json.dump(users1, f, ensure_ascii=False, indent=4)
-
-        elif outformat in ("csv", "xlsx"):
-
-            df_functions1 = self.list_objects2df("functions", verbosity=verbosity)
-            df_pipelines1 = self.list_objects2df("pipelines", verbosity=verbosity)
-            df_alerts1 = self.list_objects2df("alerts", verbosity=verbosity)
-            df_alerts_destinations1 = self.list_objects2df(
-                "alerts/destinations", verbosity=verbosity
-            )
-            df_alerts_templates1 = self.list_objects2df(
-                "alerts/templates", verbosity=verbosity
-            )
-            df_dashboards1 = self.list_objects2df("dashboards", verbosity=verbosity)
-            df_streams1 = self.list_objects2df("streams", verbosity=verbosity)
-            df_users1 = self.list_objects2df("users", verbosity=verbosity)
-
-            if outformat == "csv":
-                df_functions1.to_csv(f"{file_path}functions.csv")
-                df_pipelines1.to_csv(f"{file_path}pipelines.csv")
-                df_alerts1.to_csv(f"{file_path}alerts.csv")
-                df_alerts_destinations1.to_csv(f"{file_path}alerts-destinations.csv")
-                df_alerts_templates1.to_csv(f"{file_path}alerts-templates.csv")
-                df_dashboards1.to_csv(f"{file_path}dashboards.csv")
-                df_streams1.to_csv(f"{file_path}streams.csv")
-                df_users1.to_csv(f"{file_path}users.csv")
-            elif outformat == "xlsx":
-                df_functions1.to_excel(f"{file_path}functions.xlsx")
-                df_pipelines1.to_excel(f"{file_path}pipelines.xlsx")
-                df_alerts1.to_excel(f"{file_path}alerts.xlsx")
-                df_alerts_destinations1.to_excel(f"{file_path}alerts-destinations.xlsx")
-                df_alerts_templates1.to_excel(f"{file_path}alerts-templates.xlsx")
-                df_dashboards1.to_excel(f"{file_path}dashboards.xlsx")
-                df_streams1.to_excel(f"{file_path}streams.xlsx")
-                df_users1.to_excel(f"{file_path}users.xlsx")
-
-        pprint("Unknown outformat requested")
-
     def list_objects(self, object_type: str, verbosity: int = 0) -> List[Dict]:
-        """
-        List available objects for given type
-        """
-        url = self.openobserve_url.replace("[STREAM]", f"{object_type}")
-        res = requests.get(
-            url, headers=self.headers, verify=self.verify, timeout=self.timeout
-        )
-        if verbosity > 0:
-            pprint(url)
-        if verbosity > 3:
-            pprint(res)
-        if res.status_code != requests.codes.ok:
-            raise Exception(f"Openobserve returned {res.status_code}. Text: {res.text}")
-        res_json = res.json()
-        return res_json
+        """List available objects for given type"""
+
+        response_json = self._execute_api_request(object_type, verbosity=verbosity)
+
+        return response_json
 
     def list_objects2df(self, object_type: str, verbosity: int = 0) -> pandas.DataFrame:
         """
         List available objects for given type
         Output: Dataframe
         """
-        key: Union[str, int]
-        key = "list"
-        if object_type == "dashboards":
-            key = "dashboards"
-        if object_type == "users":
-            key = "data"
-        if object_type in ("alerts/destinations", "alerts/templates"):
-            key = 0
-
-        res_json = self.list_objects(object_type=object_type, verbosity=verbosity)
-
-        return pandas.json_normalize(res_json[key])  # type: ignore[index]
-
-    def create_object(
-        self, object_type: str, object_json: dict, verbosity: int = 0
-    ) -> bool:
-        """
-        Create object
-        """
-        url = self.openobserve_url.replace("[STREAM]", f"{object_type}")
-        if verbosity > 1:
-            pprint(f"Create object {object_type} url: {url}")
-        if verbosity > 2:
-            pprint(f"Create object json input: {object_json}")
-        res = requests.post(
-            url,
-            json=object_json,
-            headers=self.headers,
-            verify=self.verify,
-            timeout=self.timeout,
-        )
-        if verbosity > 1:
-            pprint(f"Return {res.status_code}. Text: {res.text}")
-        if res.status_code != requests.codes.ok:
-            pprint(f"Openobserve returned {res.status_code}. Text: {res.text}")
-            return False
-        if verbosity > 0:
-            pprint("Create object completed")
-        return True
-
-    def update_object(
-        self, object_type: str, object_json: dict, verbosity: int = 0
-    ) -> bool:
-        """
-        Update object
-        """
-        url = self.openobserve_url.replace(
-            "[STREAM]", f"{object_type}/{object_json['name']}"
-        )
-        if verbosity > 1:
-            pprint(f"Update object {object_type} url: {url}")
-        if verbosity > 2:
-            pprint(f"Update object json input: {object_json}")
-        res = requests.put(
-            url,
-            json=object_json,
-            headers=self.headers,
-            verify=self.verify,
-            timeout=self.timeout,
-        )
-        if verbosity > 3:
-            pprint(f"Return {res.status_code}. Text: {res.text}")
-        if res.status_code != requests.codes.ok:
-            raise Exception(f"Openobserve returned {res.status_code}. Text: {res.text}")
-            # pprint(f"Openobserve returned {res.status_code}. Text: {res.text}")
-            # return False
-        if verbosity > 0:
-            pprint("Update object completed")
-        return True
-
-    def import_objects_split(
-        self,
-        object_type: str,
-        json_data: dict,
-        file_path: str,
-        *,
-        overwrite: bool = False,
-        verbosity: int = 0,
-    ) -> bool:
-        """
-        Import OpenObserve configuration from split json files
-        """
-        key2 = "name"
-        if object_type == "dashboards":
-            key2 = "dashboard_id"
-        file = Path(file_path)
-        if (json_data is None or not json_data) and file.exists():
-            with open(file_path, "r", encoding="utf-8") as json_file:
-                pprint(f"Load json data to import from file {file_path}")
-                json_data = json.loads(json_file.read())
-        elif json_data is None:
-            pprint(
-                "Fatal! import_objects_split(): input json_data None and file_path not exist"
-            )
-            return False
-        if verbosity > 3:
-            pprint(json_data)
-        if verbosity > 0:
-            pprint(f"Try to create {object_type} {json_data[key2]}...")
-        try:
-            res = self.create_object(object_type, json_data, verbosity=verbosity)
-            pprint(f"Create returns {res}.")
-
-            if res:
-                return res
-
-            if overwrite:
-                print(f"Overwrite enabled. Updating object {json_data[key2]}")
-                res = self.update_object(object_type, json_data, verbosity=verbosity)
-                pprint(f"Update returns {res}.")
-                return res
-
-        except Exception as exc:
-            raise Exception(f"Exception: {exc}") from exc
-        return False
-=======
-        self._debug(query, verbosity)
-
-        res = requests.post(
-            f"{self.openobserve_url.replace('/[STREAM]', '')}/_search",
-            json=query,
-            headers=self.headers,
-            verify=self.verify,
-        )
-
-        response_json = self._handle_response(res, "search")
-        hits = [self.__intts2datetime(x) for x in response_json["hits"]]
-
-        if outformat == "df":
-            return pandas.json_normalize(hits["hits"])
-        return hits
-
-    def _execute_api_request(
-        self,
-        endpoint: str,
-        verbosity: int = 0,
-        method: str = "GET",
-        params: Optional[dict] = None,
-        json_data: Optional[dict] = None,
-    ) -> dict:
-        """Execute API request with proper error handling and debugging"""
-        url = self.openobserve_url.replace("[STREAM]", endpoint)
-        self._debug(url, verbosity)
-
-        if method == "GET":
-            res = requests.get(
-                url, headers=self.headers, params=params, verify=self.verify
-            )
-        elif method == "POST":
-            res = requests.post(
-                url, headers=self.headers, json=json_data, verify=self.verify
-            )
-        elif method == "PUT":
-            res = requests.put(
-                url, headers=self.headers, json=json_data, verify=self.verify
-            )
-        else:
-            raise ValueError(f"Unsupported method: {method}")
-
-        return self._handle_response(res, f"{method}_{endpoint.split('/')[0]}")
-
-    def list_functions(self, verbosity: int = 0, outformat: str = "json"):
-        """
-        List available functions
-        https://openobserve.ai/docs/api/functions
-        """
-        response_json = self._execute_api_request("functions", verbosity)
-        if outformat == "df":
-            return pandas.json_normalize(response_json["list"])
-        return response_json
-
-    def list_pipelines(self, verbosity: int = 0, outformat: str = "json"):
-        """List available pipelines"""
-        response_json = self._execute_api_request("pipelines", verbosity)
-        if outformat == "df":
-            return pandas.json_normalize(response_json["list"])
-        return response_json
-
-    def list_streams(
-        self,
-        schema: bool = False,
-        streamtype: str = "logs",
-        verbosity: int = 0,
-        outformat: str = "json",
-    ):
-        """
-        List available streams
-        https://openobserve.ai/docs/api/stream/list/
-        """
-        response_json = self._execute_api_request(
-            f"streams?fetchSchema={schema}&type={streamtype}", verbosity
-        )
-        if outformat == "df":
-            return pandas.json_normalize(response_json["list"])
-        return response_json
-
-    def list_alerts(self, verbosity: int = 0, outformat: str = "json"):
-        """List configured alerts on server"""
-        response_json = self._execute_api_request("alerts", verbosity)
-        if outformat == "df":
-            return pandas.json_normalize(response_json["list"])
-        return response_json
-
-    def list_users(self, verbosity: int = 0, outformat: str = "json"):
-        """List available users  https://openobserve.ai/docs/api/users"""
-        response_json = self._execute_api_request("users", verbosity)
-        if outformat == "df":
-            try:
-                return pandas.json_normalize(response_json["data"])
-            except KeyError as err:
-                raise Exception(f"Exception KeyError: {err}")
-            except Exception as err:
-                raise Exception(f"Exception: {err}")
-        return response_json
-
-    def list_dashboards(self, verbosity: int = 0, outformat: str = "json"):
-        """List available dashboards  https://openobserve.ai/docs/api/dashboards"""
-        response_json = self._execute_api_request("dashboards", verbosity)
-        if outformat == "df":
-            return pandas.json_normalize(response_json["dashboards"])
-        return response_json
-
-    def list_objects(
-        self, object_type: str, verbosity: int = 0, outformat: str = "json"
-    ):
-        """List available objects for given type"""
         key_mapping = {
             "dashboards": "dashboards",
             "users": "data",
             "alerts/destinations": 0,
             "alerts/templates": 0,
         }
-
         key = key_mapping.get(object_type, "list")
-        response_json = self._execute_api_request(object_type, verbosity)
-
-        if outformat == "df":
-            return pandas.json_normalize(response_json[key])
-        return response_json
+
+        res_json = self.list_objects(object_type=object_type, verbosity=verbosity)
+
+        return pandas.json_normalize(res_json[key])  # type: ignore[index]
 
     def config_export(
-        self, file_path: str, verbosity: int = 0, outformat: str = "json"
+        self,
+        file_path: str,
+        verbosity: int = 0,
+        *,
+        outformat: str = "json",
+        split: bool = False,
+        flat: bool = False,
     ):
         """Export OpenObserve configuration to json/csv/xlsx"""
-        # Convert format for initial data retrieval if needed
-        data_format = "df" if outformat in ["csv", "xlsx"] else outformat
 
         # Collect all configuration data
         object_types = {
@@ -798,82 +388,45 @@
             "streams": "streams",
             "users": "users",
         }
-
-        # Collect all data
-        data = {
-            name: self.list_objects(
-                api_path, verbosity=verbosity, outformat=data_format
-            )
-            for name, api_path in object_types.items()
-        }
-
-        # Export based on format
-        if outformat == "csv":
-            for name, df in data.items():
-                df.to_csv(f"{file_path}{name}.csv")
-        elif outformat == "xlsx":
-            for name, df in data.items():
-                df.to_excel(f"{file_path}{name}.xlsx")
+        if outformat in ("csv", "xlsx"):
+            # Collect all data
+            data = {
+                name: self.list_objects2df(api_path, verbosity=verbosity)
+                for name, api_path in object_types.items()
+            }
+
+            # Export based on format
+            if outformat == "csv":
+                for name, df in data.items():
+                    df.to_csv(f"{file_path}{name}.csv")
+            elif outformat == "xlsx":
+                for name, df in data.items():
+                    df.to_excel(f"{file_path}{name}.xlsx")
         else:  # default json
-            for name, object_data in data.items():
-                with open(f"{file_path}{name}.json", "w", encoding="utf-8") as f:
-                    json.dump(object_data, f, ensure_ascii=False, indent=4)
-
-    def create_function(self, function_json: dict, verbosity: int = 0):
-        """Create function https://openobserve.ai/docs/api/function/create"""
-        url = self.openobserve_url.replace("[STREAM]", "functions")
-        self._debug(f"Create function url: {url}", verbosity)
-        self._debug(f"Create function json input: {function_json}", verbosity, level=2)
-
-        res = requests.post(
-            url, json=function_json, headers=self.headers, verify=self.verify
-        )
-        self._debug(f"Return {res.status_code}. Text: {res.text}", verbosity, level=1)
-        self._handle_response(res, "create_function")
-
-        self._debug("Create function completed", verbosity)
-        return True
-
-    def update_function(self, function_json: dict, verbosity: int = 0):
-        """Update function         https://openobserve.ai/docs/api/function/update"""
-        url = self.openobserve_url.replace(
-            "[STREAM]", f"functions/{function_json['name']}"
-        )
-        self._debug(f"Update function url: {url}", verbosity)
-        self._debug(f"Update function json input: {function_json}", verbosity, level=2)
-
-        res = requests.put(
-            url, json=function_json, headers=self.headers, verify=self.verify
-        )
-        self._debug(f"Return {res.status_code}. Text: {res.text}", verbosity, level=1)
-        self._handle_response(res, "update_function")
-
-        self._debug("Update function completed", verbosity)
-        return True
-
-    def import_functions(
-        self, file_path: str, overwrite: bool = False, verbosity: int = 0
-    ):
-        """Import functions from json file"""
-        self._debug(self.openobserve_url.replace("[STREAM]", "functions"), verbosity)
-
-        with open(file_path, "r") as json_file:
-            json_data = json.load(json_file)
-            self._debug(json_data, verbosity, level=2)
-
-            for function in json_data.get("list", []):
-                self._debug(function["name"], verbosity)
-                self._debug(function, verbosity, level=1)
-
-                try:
-                    return self.create_function(function, verbosity=verbosity)
-                except Exception:
-                    if overwrite:
-                        print(
-                            f"Overwrite enabled. Updating function {function['name']}"
-                        )
-                        return self.update_function(function, verbosity=verbosity)
-        return True
+
+            if split is True and flat is False:
+                # split json
+                data = {
+                    name: [api_path, self.list_objects(api_path, verbosity=verbosity)]
+                    for name, api_path in object_types.items()
+                }
+
+                for name, object_data in data.items():
+                    self.export_objects_split(
+                        object_data[0], object_data[1], file_path, verbosity=verbosity
+                    )
+            elif split is True and flat is True:
+                print("FIXME! Not implemented")
+                sys.exit(1)
+            else:
+                data = {
+                    name: self.list_objects(api_path, verbosity=verbosity)
+                    for name, api_path in object_types.items()
+                }
+
+                for name, object_data in data.items():
+                    with open(f"{file_path}{name}.json", "w", encoding="utf-8") as f:
+                        json.dump(object_data, f, ensure_ascii=False, indent=4)
 
     def create_object(self, object_type: str, object_json: dict, verbosity: int = 0):
         """Create object"""
@@ -882,7 +435,11 @@
         self._debug(f"Create object json input: {object_json}", verbosity, level=2)
 
         res = requests.post(
-            url, json=object_json, headers=self.headers, verify=self.verify
+            url,
+            json=object_json,
+            headers=self.headers,
+            verify=self.verify,
+            timeout=self.timeout,
         )
         self._debug(f"Return {res.status_code}. Text: {res.text}", verbosity, level=1)
         self._handle_response(res, f"create_object_{object_type}")
@@ -899,39 +456,107 @@
         self._debug(f"Update object json input: {object_json}", verbosity, level=2)
 
         res = requests.put(
-            url, json=object_json, headers=self.headers, verify=self.verify
+            url,
+            json=object_json,
+            headers=self.headers,
+            verify=self.verify,
+            timeout=self.timeout,
         )
         self._debug(f"Return {res.status_code}. Text: {res.text}", verbosity, level=3)
         self._handle_response(res, f"update_object_{object_type}")
 
         self._debug("Update object completed", verbosity)
         return True
->>>>>>> efb13683
-
+
+    def import_objects_split(
+        self,
+        object_type: str,
+        json_data: dict,
+        file_path: str,
+        *,
+        overwrite: bool = False,
+        verbosity: int = 0,
+    ) -> bool:
+        """
+        Import OpenObserve configuration from split json files
+        """
+        key2 = "name"
+        if object_type == "dashboards":
+            key2 = "dashboard_id"
+        file = Path(file_path)
+        if (json_data is None or not json_data) and file.exists():
+            with open(file_path, "r", encoding="utf-8") as json_file:
+                self._debug(
+                    f"Load json data to import from file {file_path}",
+                    verbosity,
+                    level=0,
+                )
+                json_data = json.loads(json_file.read())
+        elif json_data is None:
+            self._debug(
+                "Fatal! import_objects_split(): input json_data None and file_path not exist",
+                verbosity,
+                level=0,
+            )
+            return False
+        self._debug(f"json_data: {json_data}", verbosity, level=3)
+        self._debug(
+            f"Try to create {object_type} {json_data[key2]}...", verbosity, level=0
+        )
+        try:
+            res = self.create_object(object_type, json_data, verbosity=verbosity)
+            self._debug(f"Create returns {res}.", verbosity, level=0)
+
+            if res:
+                return res
+
+            if overwrite:
+                self._debug(
+                    f"Overwrite enabled. Updating object {json_data[key2]}",
+                    verbosity,
+                    level=0,
+                )
+                res = self.update_object(object_type, json_data, verbosity=verbosity)
+                self._debug(f"Update returns {res}.", verbosity, level=0)
+                return res
+
+        except Exception as exc:
+            raise Exception(f"Exception: {exc}") from exc
+        return False
+
+    # pylint: disable=too-many-locals
     def import_objects(
         self,
         object_type: str,
         file_path: str,
-<<<<<<< HEAD
         *,
         overwrite: bool = False,
         verbosity: int = 0,
         split: bool = False,
     ) -> bool:
-        """
-        Import objects from json
+        """Import objects from json file
         Note: API does not import list of objects, need to do one by one.
         FIXME! dashboards are always imported as new creating duplicates. no idempotence.
         """
+        # Determine key mappings based on object type
+        key_mappings = {
+            "dashboards": ("dashboards", "dashboardId"),
+            "users": ("data", "email"),
+            "alerts/destinations": (None, "name"),
+            "alerts/templates": (None, "name"),
+        }
+        list_key, id_key = key_mappings.get(object_type, ("list", "name"))
+
         if split is True:
-            pprint(f"import_objects: search files in {file_path}")
+            self._debug(
+                f"import_objects: search files in {file_path}", verbosity, level=2
+            )
             # functions
             # for file in glob.iglob(file_path + "functions/*.json"):
             for file in os.listdir(f"{file_path}"):
                 if not file.endswith(".json"):
                     continue
-                if verbosity > 1:
-                    pprint(f"import_objects: file {file}")
+                self._debug(f"import_objects: file {file}", verbosity, level=1)
                 self.import_objects_split(
                     object_type,
                     {},
@@ -941,45 +566,7 @@
                 )
             return True
 
-        key = "list"
-        if object_type == "dashboards":
-            key = "dashboards"
-        if object_type == "users":
-            key = "data"
         with open(file_path, "r", encoding="utf-8") as json_file:
-            json_data = json.loads(json_file.read())
-            if verbosity > 3:
-                pprint(json_data)
-            if object_type in ("alerts/destinations", "alerts/templates"):
-                json_list = json_data
-            else:
-                try:
-                    json_list = json_data[key]
-                except:
-                    json_list = [json_data]
-            for json_object in json_list:
-                self.import_objects_split(
-                    object_type,
-                    json_object,
-                    "",
-                    overwrite=overwrite,
-                    verbosity=verbosity,
-                )
-=======
-        overwrite: bool = False,
-        verbosity: int = 0,
-    ):
-        """Import objects from json file"""
-        # Determine key mappings based on object type
-        key_mappings = {
-            "dashboards": ("dashboards", "dashboardId"),
-            "users": ("data", "email"),
-            "alerts/destinations": (None, "name"),
-            "alerts/templates": (None, "name"),
-        }
-        list_key, id_key = key_mappings.get(object_type, ("list", "name"))
-
-        with open(file_path, "r") as json_file:
             json_data = json.load(json_file)
             self._debug(json_data, verbosity, level=3)
 
@@ -1013,117 +600,20 @@
                             object_type, json_object, verbosity=verbosity
                         )
                         self._debug(f"Update returns {res}.", verbosity)
->>>>>>> efb13683
         return True
 
     def config_import(
         self,
         object_type: str,
         file_path: str,
-<<<<<<< HEAD
         *,
         overwrite: bool = False,
         verbosity: int = 0,
         split: bool = False,
     ):
-        """
-        Import OpenObserve configuration from json
-        object_type all does everything
-        """
+        """Import OpenObserve configuration from json files"""
+
         if object_type == "all" and split is True:
-            self.import_objects(
-                "functions",
-                f"{file_path}functions",
-                overwrite=overwrite,
-                verbosity=verbosity,
-                split=split,
-            )
-            self.import_objects(
-                "pipelines",
-                f"{file_path}pipelines",
-                overwrite=overwrite,
-                verbosity=verbosity,
-                split=split,
-            )
-            # FIXME! Return 404. Text:
-            # self.import_objects(
-            #     "alerts", f"{file_path}alerts", overwrite=overwrite, verbosity=verbosity, split
-            # )
-            # FIXME! ('Return 400. Text: {"code":400,
-            #     "message":"Email destination must have SMTP ' 'configured"}')
-            # self.import_objects(
-            #     "alerts/destinations",
-            #     f"{file_path}alerts/destinations",
-            #     overwrite=overwrite,
-            #     verbosity=verbosity,
-            #     split=split,
-            # )
-            self.import_objects(
-                "alerts/templates",
-                f"{file_path}alerts/templates",
-                overwrite=overwrite,
-                verbosity=verbosity,
-                split=split,
-            )
-            self.import_objects(
-                "dashboards",
-                f"{file_path}dashboards",
-                overwrite=overwrite,
-                verbosity=verbosity,
-                split=split,
-            )
-        elif object_type == "all":
-            self.import_objects(
-                "functions",
-                f"{file_path}functions.json",
-                overwrite=overwrite,
-                verbosity=verbosity,
-            )
-            self.import_objects(
-                "pipelines",
-                f"{file_path}pipelines.json",
-                overwrite=overwrite,
-                verbosity=verbosity,
-            )
-            self.import_objects(
-                "alerts",
-                f"{file_path}alerts.json",
-                overwrite=overwrite,
-                verbosity=verbosity,
-            )
-            self.import_objects(
-                "alerts/destinations",
-                f"{file_path}alerts-destinations.json",
-                overwrite=overwrite,
-                verbosity=verbosity,
-            )
-            self.import_objects(
-                "alerts/templates",
-                f"{file_path}alerts-templates.json",
-                overwrite=overwrite,
-                verbosity=verbosity,
-            )
-            self.import_objects(
-                "dashboards",
-                f"{file_path}dashboards.json",
-                overwrite=overwrite,
-                verbosity=verbosity,
-            )
-            # No CreateStream, only CreateStreamSettings
-            # self.import_objects('streams', f"{file_path}streams.json", overwrite, verbosity)
-            # "Return 400. Text:
-            #     Json deserialize error: missing field `password` at line 1" = Extra field required
-            # self.import_objects('users', f"{file_path}users.json", overwrite, verbosity)
-        else:
-            self.import_objects(
-                object_type, file_path, overwrite=overwrite, verbosity=verbosity
-            )
-=======
-        overwrite: bool = False,
-        verbosity: int = 0,
-    ):
-        """Import OpenObserve configuration from json files"""
-        if object_type == "all":
             importable_types = [
                 "functions",
                 "pipelines",
@@ -1132,13 +622,42 @@
                 "alerts/templates",
                 "dashboards",
                 # 'streams' and 'users' are not supported by the API
+                # No CreateStream, only CreateStreamSettings
+                # self.import_objects('streams', f"{file_path}streams.json", overwrite, verbosity)
+                # "Return 400. Text:
+                # Json deserialize error: missing field `password` at line 1" = Extra field required
+                # self.import_objects('users', f"{file_path}users.json", overwrite, verbosity)
             ]
 
             for item in importable_types:
                 file_suffix = item.replace("/", "-")
                 self.import_objects(
-                    item, f"{file_path}{file_suffix}.json", overwrite, verbosity
+                    item,
+                    f"{file_path}{item}",
+                    overwrite=overwrite,
+                    verbosity=verbosity,
+                    split=split,
+                )
+
+        elif object_type == "all":
+            importable_types = [
+                "functions",
+                "pipelines",
+                "alerts",
+                "alerts/destinations",
+                "alerts/templates",
+                "dashboards",
+            ]
+
+            for item in importable_types:
+                file_suffix = item.replace("/", "-")
+                self.import_objects(
+                    item,
+                    f"{file_path}{file_suffix}.json",
+                    overwrite=overwrite,
+                    verbosity=verbosity,
                 )
         else:
-            self.import_objects(object_type, file_path, overwrite, verbosity)
->>>>>>> efb13683
+            self.import_objects(
+                object_type, file_path, overwrite=overwrite, verbosity=verbosity
+            )