---
name: pytest

on:
  push:
  pull_request:
  workflow_dispatch:

permissions: {}

jobs:
  build:
    runs-on: ubuntu-latest
    permissions:
      contents: read
    strategy:
      matrix:
        python-version: ["3.10", "3.11", "3.12", "3.13"]

    env:
      ANSIBLE_CALLBACKS_ENABLED: profile_tasks
      ANSIBLE_EXTRA_VARS: ""
      ANSIBLE_ROLE: juju4.openobserve
      ANSIBLE_SUITE: default-full-python

    steps:
      - name: Checkout code
        uses: actions/checkout@11bd71901bbe5b1630ceea73d27597364c9af683  # tag=v4.2.2

      - name: Set up Python ${{ matrix.python-version }}
        uses: actions/setup-python@a26af69be951a213d495a4c3e4e4022e16d87065  # tag=v5.6.0
        with:
          python-version: ${{ matrix.python-version }}

      - name: Install ansible dependencies
        run: |
          python3 -m pip install --upgrade pip
          pip3 install ansible-lint flake8 yamllint jmespath
          which ansible
          pip3 install ansible
          pip3 show ansible
          ls -l $HOME/.local/bin || true
          ansible --version
          git clone https://github.com/juju4/ansible-openobserve/ $GITHUB_WORKSPACE/$ANSIBLE_ROLE
          cd $GITHUB_WORKSPACE/$ANSIBLE_ROLE
          [ -f molecule/$ANSIBLE_SUITE/requirements.yml ] && ansible-galaxy install -r molecule/$ANSIBLE_SUITE/requirements.yml
          { echo '[defaults]'; echo 'callback_enabled = profile_tasks, timer'; echo 'roles_path = ../:/home/runner/.ansible/roles'; echo 'ansible_python_interpreter: /usr/bin/python3'; } >> ansible.cfg
      - name: Install OpenObserve
        run: |
          cd $GITHUB_WORKSPACE/$ANSIBLE_ROLE && ansible-playbook -i localhost, --connection=local --become -v molecule/$ANSIBLE_SUITE/converge.yml ${ANSIBLE_EXTRA_VARS}
        env:
          PY_COLORS: '1'
          ANSIBLE_FORCE_COLOR: '1'

      - name: Install dependencies
        run: |
          set -x
          pip install -e '.[all]'
          pip install -r requirements-dev.txt

      - name: Set .env for online tests
        run: |
          set -x
          cat > .env <<EOF
          OPENOBSERVE_URL = "http://localhost:5080"
          OPENOBSERVE_USER = "root@example.com"
          OPENOBSERVE_PASS = "root@example.com"
          EOF
          cat .env

      - name: Test with pytest - offline
        run: |
<<<<<<< HEAD
          [ -f .env ] && pytest tests/test_openobserve_api.py --doctest-modules --junitxml=junit/test-${{ matrix.python-version }}-results.xml --cov=com --cov-report=xml --cov-report=html --memray
          pytest tests/test_*offline.py --doctest-modules --junitxml=junit/test-${{ matrix.python-version }}-results.xml --cov=com --cov-report=xml --cov-report=html --memray
=======
          pytest tests/test_*offline.py --doctest-modules --junitxml=junit/test-${{ matrix.python-version }}-results.xml --cov=com --cov-report=xml --cov-report=html
>>>>>>> 196a6db5
        if: ${{ always() }}

      - name: Test with pytest  - online
        run: |
          [ -f .env ] && pytest tests/test_openobserve_api.py --doctest-modules --junitxml=junit/test-${{ matrix.python-version }}-results.xml --cov=com --cov-report=xml --cov-report=html
        if: ${{ always() }}
        continue-on-error: true

      - name: Upload pytest test results
        uses: actions/upload-artifact@ea165f8d65b6e75b540449e92b4886f43607fa02  # tag=v4.6.2
        with:
          name: pytest-results-${{ matrix.python-version }}
          path: junit/test-${{ matrix.python-version }}-results.xml
        # Use always() to always run this step to publish test results when there are test failures
        if: ${{ always() }}<|MERGE_RESOLUTION|>--- conflicted
+++ resolved
@@ -70,17 +70,12 @@
 
       - name: Test with pytest - offline
         run: |
-<<<<<<< HEAD
-          [ -f .env ] && pytest tests/test_openobserve_api.py --doctest-modules --junitxml=junit/test-${{ matrix.python-version }}-results.xml --cov=com --cov-report=xml --cov-report=html --memray
-          pytest tests/test_*offline.py --doctest-modules --junitxml=junit/test-${{ matrix.python-version }}-results.xml --cov=com --cov-report=xml --cov-report=html --memray
-=======
-          pytest tests/test_*offline.py --doctest-modules --junitxml=junit/test-${{ matrix.python-version }}-results.xml --cov=com --cov-report=xml --cov-report=html
->>>>>>> 196a6db5
+          pytest --memray tests/test_*offline.py --doctest-modules --junitxml=junit/test-${{ matrix.python-version }}-results.xml --cov=com --cov-report=xml --cov-report=html
         if: ${{ always() }}
 
       - name: Test with pytest  - online
         run: |
-          [ -f .env ] && pytest tests/test_openobserve_api.py --doctest-modules --junitxml=junit/test-${{ matrix.python-version }}-results.xml --cov=com --cov-report=xml --cov-report=html
+          [ -f .env ] && pytest --memray tests/test_openobserve_api.py --doctest-modules --junitxml=junit/test-${{ matrix.python-version }}-results.xml --cov=com --cov-report=xml --cov-report=html
         if: ${{ always() }}
         continue-on-error: true
 
