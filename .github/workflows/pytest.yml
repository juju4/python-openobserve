---
# SPDX-FileCopyrightText: 2025 The python_openobserve authors
# SPDX-License-Identifier: GPL-3.0-or-later
name: pytest

on:
  push:
  pull_request:
  workflow_dispatch:

permissions: {}

jobs:
  build:
    runs-on: ubuntu-latest
    permissions:
      contents: read
    strategy:
      matrix:
        python-version: ["3.10", "3.11", "3.12", "3.13"]

    env:
      ANSIBLE_CALLBACKS_ENABLED: profile_tasks
      ANSIBLE_EXTRA_VARS: ""
      ANSIBLE_ROLE: juju4.openobserve
      ANSIBLE_SUITE: default-full-python

    steps:
      - name: Checkout code
        uses: actions/checkout@11bd71901bbe5b1630ceea73d27597364c9af683  # tag=v4.2.2

      - name: Set up Python ${{ matrix.python-version }}
        uses: actions/setup-python@a26af69be951a213d495a4c3e4e4022e16d87065  # tag=v5.6.0
        with:
          python-version: ${{ matrix.python-version }}

      - name: Install ansible dependencies
        run: |
          python3 -m pip install --upgrade pip
          pip3 install ansible-lint flake8 yamllint jmespath
          which ansible
          pip3 install ansible
          pip3 show ansible
          ls -l $HOME/.local/bin || true
          ansible --version
          git clone https://github.com/juju4/ansible-openobserve/ $GITHUB_WORKSPACE/$ANSIBLE_ROLE
          cd $GITHUB_WORKSPACE/$ANSIBLE_ROLE
          [ -f molecule/$ANSIBLE_SUITE/requirements.yml ] && ansible-galaxy install -r molecule/$ANSIBLE_SUITE/requirements.yml
          { echo '[defaults]'; echo 'callback_enabled = profile_tasks, timer'; echo 'roles_path = ../:/home/runner/.ansible/roles'; echo 'ansible_python_interpreter: /usr/bin/python3'; } >> ansible.cfg
      - name: Install OpenObserve
        run: |
          cd $GITHUB_WORKSPACE/$ANSIBLE_ROLE && ansible-playbook -i localhost, --connection=local --become -v molecule/$ANSIBLE_SUITE/converge.yml ${ANSIBLE_EXTRA_VARS}
        env:
          PY_COLORS: '1'
          ANSIBLE_FORCE_COLOR: '1'
        continue-on-error: true

      - name: Install dependencies
        run: |
          set -x
          pip install -e '.[all]'
          pip install -r requirements-dev.txt

      - name: Set .env for online tests
        run: |
          set -x
          cat > .env <<EOF
          OPENOBSERVE_URL = "http://localhost:5080"
          OPENOBSERVE_USER = "root@example.com"
          OPENOBSERVE_PASS = "root@example.com"
          EOF
          cat .env

      - name: Test with pytest - offline
        run: |
<<<<<<< HEAD
          pytest --memray tests/test_*offline.py --doctest-modules --junitxml=junit/test-${{ matrix.python-version }}-results.xml --cov=com --cov-report=xml --cov-report=html
        if: ${{ always() }}
=======
          pytest tests/test_*offline.py --doctest-modules --junitxml=junit/test-${{ matrix.python-version }}-results.xml --cov=com --cov-report=xml --cov-report=html
>>>>>>> 441576d7

      - name: Test with pytest  - online
        run: |
          [ -f .env ] && pytest --memray tests/test_openobserve_api.py --doctest-modules --junitxml=junit/test-${{ matrix.python-version }}-results.xml --cov=com --cov-report=xml --cov-report=html
        if: ${{ always() }}
        continue-on-error: true

      - name: Upload pytest test results
        uses: actions/upload-artifact@ea165f8d65b6e75b540449e92b4886f43607fa02  # tag=v4.6.2
        with:
          name: pytest-results-${{ matrix.python-version }}
          path: junit/test-${{ matrix.python-version }}-results.xml
        # Use always() to always run this step to publish test results when there are test failures
        if: ${{ always() }}<|MERGE_RESOLUTION|>--- conflicted
+++ resolved
@@ -73,12 +73,7 @@
 
       - name: Test with pytest - offline
         run: |
-<<<<<<< HEAD
           pytest --memray tests/test_*offline.py --doctest-modules --junitxml=junit/test-${{ matrix.python-version }}-results.xml --cov=com --cov-report=xml --cov-report=html
-        if: ${{ always() }}
-=======
-          pytest tests/test_*offline.py --doctest-modules --junitxml=junit/test-${{ matrix.python-version }}-results.xml --cov=com --cov-report=xml --cov-report=html
->>>>>>> 441576d7
 
       - name: Test with pytest  - online
         run: |
