--- conflicted
+++ resolved
@@ -139,11 +139,8 @@
         "filename": "tests/test_openobserve_api.py",
         "hashed_secret": "7bcb636b3be428bee157e3d026bfe5871efe5d24",
         "is_verified": true,
-<<<<<<< HEAD
         "line_number": 497,
-=======
-        "is_secret": false,
-        "line_number": 492
+        "is_secret": false
       }
     ],
     "tests/test_openobserve_api_alert.py": [
@@ -153,7 +150,6 @@
         "hashed_secret": "7bcb636b3be428bee157e3d026bfe5871efe5d24",
         "is_verified": true,
         "line_number": 45,
->>>>>>> 71a9f1be
         "is_secret": false
       },
       {
@@ -161,11 +157,7 @@
         "filename": "tests/test_openobserve_api_alert.py",
         "hashed_secret": "ed1768a51d7df2aa6072fe813e54572d6b84cce6",
         "is_verified": true,
-<<<<<<< HEAD
-        "line_number": 617,
-=======
         "line_number": 165,
->>>>>>> 71a9f1be
         "is_secret": false
       },
       {
@@ -173,11 +165,7 @@
         "filename": "tests/test_openobserve_api_alert.py",
         "hashed_secret": "d73ecc9b20ee7d6ffe540502bc95505fb782c3b3",
         "is_verified": true,
-<<<<<<< HEAD
-        "line_number": 661,
-=======
         "line_number": 209,
->>>>>>> 71a9f1be
         "is_secret": false
       }
     ],
@@ -208,9 +196,5 @@
       }
     ]
   },
-<<<<<<< HEAD
   "generated_at": "2025-06-22T22:13:19Z"
-=======
-  "generated_at": "2025-06-22T19:27:28Z"
->>>>>>> 71a9f1be
 }