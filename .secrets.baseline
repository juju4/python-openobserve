{
  "version": "1.5.0",
  "plugins_used": [
    {
      "name": "ArtifactoryDetector"
    },
    {
      "name": "AWSKeyDetector"
    },
    {
      "name": "AzureStorageKeyDetector"
    },
    {
      "name": "Base64HighEntropyString",
      "limit": 4.5
    },
    {
      "name": "BasicAuthDetector"
    },
    {
      "name": "CloudantDetector"
    },
    {
      "name": "DiscordBotTokenDetector"
    },
    {
      "name": "GitHubTokenDetector"
    },
    {
      "name": "GitLabTokenDetector"
    },
    {
      "name": "HexHighEntropyString",
      "limit": 3.0
    },
    {
      "name": "IbmCloudIamDetector"
    },
    {
      "name": "IbmCosHmacDetector"
    },
    {
      "name": "IPPublicDetector"
    },
    {
      "name": "JwtTokenDetector"
    },
    {
      "name": "KeywordDetector",
      "keyword_exclude": ""
    },
    {
      "name": "MailchimpDetector"
    },
    {
      "name": "NpmDetector"
    },
    {
      "name": "OpenAIDetector"
    },
    {
      "name": "PrivateKeyDetector"
    },
    {
      "name": "PypiTokenDetector"
    },
    {
      "name": "SendGridDetector"
    },
    {
      "name": "SlackDetector"
    },
    {
      "name": "SoftlayerDetector"
    },
    {
      "name": "SquareOAuthDetector"
    },
    {
      "name": "StripeDetector"
    },
    {
      "name": "TelegramBotTokenDetector"
    },
    {
      "name": "TwilioKeyDetector"
    }
  ],
  "filters_used": [
    {
      "path": "detect_secrets.filters.allowlist.is_line_allowlisted"
    },
    {
      "path": "detect_secrets.filters.common.is_baseline_file",
      "filename": ".secrets.baseline"
    },
    {
      "path": "detect_secrets.filters.common.is_ignored_due_to_verification_policies",
      "min_level": 2
    },
    {
      "path": "detect_secrets.filters.heuristic.is_indirect_reference"
    },
    {
      "path": "detect_secrets.filters.heuristic.is_likely_id_string"
    },
    {
      "path": "detect_secrets.filters.heuristic.is_lock_file"
    },
    {
      "path": "detect_secrets.filters.heuristic.is_not_alphanumeric_string"
    },
    {
      "path": "detect_secrets.filters.heuristic.is_potential_uuid"
    },
    {
      "path": "detect_secrets.filters.heuristic.is_prefixed_with_dollar_sign"
    },
    {
      "path": "detect_secrets.filters.heuristic.is_sequential_string"
    },
    {
      "path": "detect_secrets.filters.heuristic.is_swagger_file"
    },
    {
      "path": "detect_secrets.filters.heuristic.is_templated_secret"
    }
  ],
  "results": {
    ".pre-commit-config.yaml": [
      {
        "type": "Hex High Entropy String",
        "filename": ".pre-commit-config.yaml",
        "hashed_secret": "5f1cb2b90f70468fea254de0e38991610e75c02a",
        "is_verified": true,
        "line_number": 43,
        "is_secret": false
      }
    ],
    "tests/test_openobserve_api.py": [
      {
        "type": "Secret Keyword",
        "filename": "tests/test_openobserve_api.py",
        "hashed_secret": "7bcb636b3be428bee157e3d026bfe5871efe5d24",
        "is_verified": true,
        "line_number": 404,
        "is_secret": false
      }
    ],
    "tests/test_openobserve_api_offline.py": [
      {
        "type": "Secret Keyword",
        "filename": "tests/test_openobserve_api_offline.py",
        "hashed_secret": "7bcb636b3be428bee157e3d026bfe5871efe5d24",
        "is_verified": true,
        "line_number": 664,
        "is_secret": false
      }
    ],
    "tests/test_openobserve_api.py": [
      {
        "type": "Secret Keyword",
        "filename": "tests/test_openobserve_api.py",
        "hashed_secret": "7bcb636b3be428bee157e3d026bfe5871efe5d24",
        "is_verified": true,
        "is_secret": false,
        "line_number": 435
      }
    ],
    "tests/test_openobserve_api_offline.py": [
      {
        "type": "Secret Keyword",
        "filename": "tests/test_openobserve_api_offline.py",
        "hashed_secret": "7bcb636b3be428bee157e3d026bfe5871efe5d24",
        "is_verified": true,
        "is_secret": false,
        "line_number": 586
      }
    ]
  },
<<<<<<< HEAD
  "generated_at": "2025-05-11T18:57:01Z"
=======
  "generated_at": "2025-05-11T20:03:42Z"
>>>>>>> ffcd07ed
}<|MERGE_RESOLUTION|>--- conflicted
+++ resolved
@@ -143,7 +143,7 @@
         "filename": "tests/test_openobserve_api.py",
         "hashed_secret": "7bcb636b3be428bee157e3d026bfe5871efe5d24",
         "is_verified": true,
-        "line_number": 404,
+        "line_number": 448,
         "is_secret": false
       }
     ],
@@ -153,34 +153,10 @@
         "filename": "tests/test_openobserve_api_offline.py",
         "hashed_secret": "7bcb636b3be428bee157e3d026bfe5871efe5d24",
         "is_verified": true,
-        "line_number": 664,
+        "line_number": 690,
         "is_secret": false
-      }
-    ],
-    "tests/test_openobserve_api.py": [
-      {
-        "type": "Secret Keyword",
-        "filename": "tests/test_openobserve_api.py",
-        "hashed_secret": "7bcb636b3be428bee157e3d026bfe5871efe5d24",
-        "is_verified": true,
-        "is_secret": false,
-        "line_number": 435
-      }
-    ],
-    "tests/test_openobserve_api_offline.py": [
-      {
-        "type": "Secret Keyword",
-        "filename": "tests/test_openobserve_api_offline.py",
-        "hashed_secret": "7bcb636b3be428bee157e3d026bfe5871efe5d24",
-        "is_verified": true,
-        "is_secret": false,
-        "line_number": 586
       }
     ]
   },
-<<<<<<< HEAD
-  "generated_at": "2025-05-11T18:57:01Z"
-=======
-  "generated_at": "2025-05-11T20:03:42Z"
->>>>>>> ffcd07ed
+  "generated_at": "2025-05-25T20:47:45Z"
 }